/*
Copyright 2020 Roblox Corporation

Licensed under the Apache License, Version 2.0 (the "License");
you may not use this file except in compliance with the License.
You may obtain a copy of the License at

	http://www.apache.org/licenses/LICENSE-2.0


Unless required by applicable law or agreed to in writing, software
distributed under the License is distributed on an "AS IS" BASIS,
WITHOUT WARRANTIES OR CONDITIONS OF ANY KIND, either express or implied.
See the License for the specific language governing permissions and
limitations under the License.
*/

package iis

import (
	"bufio"
	"bytes"
	"encoding/json"
	"encoding/xml"
	"fmt"
	"os/exec"
	"regexp"
	"strconv"
	"strings"
	"sync"
	"time"

	wmi "github.com/StackExchange/wmi"
)

var mux sync.Mutex

type WebsiteConfig struct {
	AppPoolIdentity   iisAppPoolIdentity
	AppPoolConfigPath string
	Bindings          []iisBinding
	Env               map[string]string
	Name              string
	Path              string
	SiteConfigPath    string
}

// Application schema given from appcmd.exe
type appCmdApp struct {
	Name         string          `xml:"APP.NAME,attr"`
	AppPoolName  string          `xml:"APPPOOL.NAME,attr"`
	SiteName     string          `xml:"SITE.NAME,attr"`
	Path         string          `xml:"path,attr"`
	Applications siteApplication `xml:"application"`
}

// Virtual Directory schema given from appcmd.exe
type appCmdVDir struct {
	Name         string     `xml:"VDIR.NAME,attr"`
	AppName      string     `xml:"APP.NAME,attr"`
	PhysicalPath string     `xml:"physicalPath,attr"`
	Path         string     `xml:"path,attr"`
	VDirs        []siteVDir `xml:"virtualDirectory"`
}

// Application Pool schema given from appcmd.exe
type appCmdAppPool struct {
	Name           string     `xml:"APPPOOL.NAME,attr"`
	PipelineMode   string     `xml:"PipelineMode,attr"`
	RuntimeVersion string     `xml:"RuntimeVersion,attr"`
	State          string     `xml:"state,attr"`
	Add            appPoolAdd `xml:"add"`
}

// An Application Pool's inner schema to describe the ApplicationPool given from appcmd.exe
type appPoolAdd struct {
	Name                 string              `xml:"name,attr"`
	QueueLength          int                 `xml:"queueLength,attr"`
	AutoStart            bool                `xml:"autoStart,attr"`
	ProcessModel         appPoolProcessModel `xml:"processModel"`
	EnvironmentVariables appPoolEnvVars      `xml:"environmentVariables"`
}

// An Application Pool's 'add' schema for Environment Variables
type appPoolAddEnvVar struct {
	Name  string `xml:"name,attr"`
	Value string `xml:"value,attr"`
}

// An Application Pool's inner schema for Environment Variables. We only care about 'add' vars.
type appPoolEnvVars struct {
	Add []appPoolAddEnvVar `xml:"add"`
}

// An Application Pool's ProcessModel schema given from appcmd.exe
type appPoolProcessModel struct {
	IdentityType string `xml:"identityType,attr"`
	Password     string `xml:"password,attr"`
	Username     string `xml:"userName,attr"`
}

// AppCmd message schema used for errors and messages
type appCmdMessage struct {
	Message string `xml:"message,attr"`
}

// AppCmd schema for all results
type appCmdResult struct {
	Apps            []appCmdApp     `xml:"APP"`
	AppPools        []appCmdAppPool `xml:"APPPOOL"`
	Errors          []appCmdMessage `xml:"ERROR"`
	Sites           []appCmdSite    `xml:"SITE"`
	Statuses        []appCmdMessage `xml:"STATUS"`
	WorkerProcesses []appCmdWP      `xml:"WP"`
	VDirs           []appCmdVDir    `xml:"VDIR"`
	XMLName         xml.Name        `xml:"appcmd"`
}

// Site schema given from appcmd.exe
type appCmdSite struct {
	Bindings string `xml:"bindings,attr"`
	ID       int    `xml:"SISTE.ID,attr"`
	Name     string `xml:"SITE.NAME,attr"`
	State    string `xml:"state,attr"`
	Site     site   `xml:"site"`
}

// Application schema given from appcmd.exe
type appCmdApp struct {
	Name         string          `xml:"APP.NAME,attr"`
	AppPoolName  string          `xml:"APPPOOL.NAME,attr"`
	SiteName     string          `xml:"SITE.NAME,attr"`
	Path         string          `xml:"path,attr"`
	Applications siteApplication `xml:"application"`
}

// Virtual Directory schema given from appcmd.exe
type appCmdVDir struct {
	Name         string     `xml:"VDIR.NAME,attr"`
	AppName      string     `xml:"APP.NAME,attr"`
	PhysicalPath string     `xml:"physicalPath,attr"`
	Path         string     `xml:"path,attr"`
	VDirs        []siteVDir `xml:"virtualDirectory"`
}

// Nested Site schema given from appcmd.exe
type site struct {
	Name        string          `xml:"name,attr"`
	ID          string          `xml:"id,attr"`
	Application siteApplication `xml:"application"`
}

// A Site's Application schema given from appcmd.exe
type siteApplication struct {
	Path            string     `xml:"path,attr"`
	ApplicationPool string     `xml:"applicationPool,attr"`
	VDirs           []siteVDir `xml:"virtualDirectory"`
}

// A Site's Virtual Directory schema given from appcmd.exe
type siteVDir struct {
	Path         string `xml:"path,attr"`
	PhysicalPath string `xml:"physicalPath,attr"`
}

// Worker Process schema given from appcmd.exe
type appCmdWP struct {
	AppPoolName string `xml:"APPPOOL.NAME,attr"`
	Name        string `xml:"WP.NAME,attr"`
}

// IIS Identity used for an Application Pool
type iisAppPoolIdentity struct {
	Identity string
	Password string
	Username string
}

// IIS Binding struct to match
type iisBinding struct {
	CertName  string `codec:"cert_name"`
	CertHash  string `codec:"cert_hash"`
	HostName  string `codec:"hostname"`
	IPAddress string `codec:"ipaddress"`
	Port      int
	PortLabel string `codec:"port"`
	Type      string `codec:"type"`
}

// Stat fields that are unmarshalled from WMI
type wmiProcessStats struct {
	KernelModeTime    uint64
	UserModeTime      uint64
	WorkingSetPrivate uint64
}

// A Version Struct to parse IIS Version strings for granular control with features.
type iisVersion struct {
	Major    int
	Minor    int
	Build    int
	Revision int
}

// Gets the exe version string of InetMgr.exe
func getVersionStr() (string, error) {
	cmd := exec.Command("cmd", "/C", `wmic datafile where name='C:\\Windows\\System32\\inetsrv\\InetMgr.exe' get version`)
	if out, err := cmd.Output(); err != nil {
		return "", fmt.Errorf("Failed to determine version: %v", err)
	} else {
		if output := strings.Fields(string(out)); len(output) != 2 {
			return "", fmt.Errorf("Did not receive proper version formatting")
		} else {
			return output[1], nil
		}
	}
}

// Gets a version object of InetMgr.exe which parses major.minor.build.revision string
func getVersion() (*iisVersion, error) {
	versionStr, err := getVersionStr()
	if err != nil {
		return nil, fmt.Errorf("Failed to get version string for iisVersion parsing: %v", err)
	}

	versionNumbers := strings.Split(versionStr, ".")
	if len(versionNumbers) != 4 {
		return nil, fmt.Errorf("Format of IIS version is improper. It must have \"major.minor.build.revision\" format")
	}
	version := &iisVersion{}

	major, err := strconv.Atoi(versionNumbers[0])
	if err != nil {
		return nil, fmt.Errorf("Failed to set Major version number: %v", err)
	}
	version.Major = major

	minor, err := strconv.Atoi(versionNumbers[1])
	if err != nil {
		return nil, fmt.Errorf("Failed to set Minor version number: %v", err)
	}
	version.Minor = minor

	build, err := strconv.Atoi(versionNumbers[2])
	if err != nil {
		return nil, fmt.Errorf("Failed to set Build version number: %v", err)
	}
	version.Build = build

	revision, err := strconv.Atoi(versionNumbers[3])
	if err != nil {
		return nil, fmt.Errorf("Failed to set Revision version number: %v", err)
	}
	version.Revision = revision

	return version, nil
}

// Returns if the IIS service is running in Windows Service Controller (SC)
func isIISRunning() (bool, error) {
	cmd := exec.Command(`C:\Windows\System32\sc.exe`, "query", "w3svc")
	if out, err := cmd.CombinedOutput(); err != nil {
		return false, err
	} else {
		return regexp.MatchString(`STATE.*:.*4.*RUNNING`, string(out))
	}
}

// Removes all Application Pools and Sites from IIS
func purgeIIS() error {
	if sites, err := getSites(); err != nil {
		return err
	} else {
		for _, site := range sites {
			if err = deleteSite(site.Name); err != nil {
				return err
			}
		}
	}
	if appPools, err := getAppPools(); err != nil {
		return err
	} else {
		for _, appPool := range appPools {
			if err = deleteAppPool(appPool.Name); err != nil {
				return err
			}
		}
	}
	return nil
}

// Starts the IIS service in Windows SC
func startIIS() error {
	if isRunning, err := isIISRunning(); err != nil || isRunning {
		return err
	}

	cmd := exec.Command(`C:\Windows\System32\sc.exe`, "start", "w3svc")
	if _, err := cmd.Output(); err != nil {
		return err
	}
	return nil
}

// Stops the IIS service in Windows SC
func stopIIS() error {
	if isRunning, err := isIISRunning(); err != nil || !isRunning {
		return err
	}

	cmd := exec.Command(`C:\Windows\System32\sc.exe`, "stop", "w3svc")
	if _, err := cmd.Output(); err != nil {
		return err
	}
	return nil
}

// Executes appcmd.exe with the given arguments and returns a structured result or error
func executeAppCmd(arg ...string) (appCmdResult, error) {
	return executeAppCmdWithInput("", arg...)
}

// Executes appcmd.exe with the given arguments along with an xml path file for input and returns a structured result or error
func executeAppCmdWithInput(importXmlPath string, arg ...string) (appCmdResult, error) {
	var result appCmdResult
	var cmd *exec.Cmd

	arg = append(arg, "/xml")
	if importXmlPath != "" {
		arg = append([]string{"/C", `C:\Windows\System32\inetsrv\APPCMD.exe`}, append(arg, fmt.Sprintf("/in<%s", importXmlPath))...)
		cmd = exec.Command("cmd", arg...)
	} else {
		cmd = exec.Command(`C:\Windows\System32\inetsrv\APPCMD.exe`, arg...)
	}

	if out, err := cmd.Output(); err != nil {
		// Attempt to parse output for verbose error messages in xml, otherwise return error code
		// If an appcmd xml is parsed successfully, then accept that as source of error truth
		if xmlErr := xml.Unmarshal(out, &result); xmlErr == nil {
			if len(result.Errors) != 0 {
				return result, fmt.Errorf(result.Errors[0].Message)
			}

			return result, nil
		}
		return result, err
	} else {
		xml.Unmarshal(out, &result)
		return result, nil
	}
}

func createApplication(siteName string, path string) error {
	if exists, err := doesApplicationExist(siteName, path); err != nil || exists {
		return err
	}

	properties := []string{"add", "app", fmt.Sprintf("/site.name:%s", siteName), fmt.Sprintf("/path:%s", path)}
	if _, err := executeAppCmd(properties...); err != nil {
		return fmt.Errorf("Failed to create Application: %v", err)
	}

	return nil
}

// Returns if an Application Pool with the given name exists in IIS
func doesApplicationExist(siteName string, path string) (bool, error) {
	if app, err := getApplication(siteName, path, false); err != nil || app == nil {
		return false, err
	}

	return true, nil
}

// Returns an Application Pool with the given name
func getApplication(siteName string, path string, allConfigs bool) (*appCmdApp, error) {
	args := []string{"list", "app", siteName + path}
	if allConfigs {
		args = append(args, "/config:*")
	}

	if result, err := executeAppCmd(args...); err != nil {
		return nil, fmt.Errorf("Failed to get Application: %v", err)
	} else if len(result.Apps) == 0 {
		return nil, nil
	} else {
		return &result.Apps[0], nil
	}
}

func getValidVDirAppName(appName string) string {
	if !strings.Contains(appName, "/") {
		return appName + "/"
	}
	return appName
}

func createVDir(appName string, path string) error {
	if exists, err := doesVDirExist(appName, path); err != nil || exists {
		return err
	}

	// A "/"" must exist somewhere in the app name to append a vdir to it.
	// if none are provided, append "/" to the end of the app name as default.
	validAppName := getValidVDirAppName(appName)

	properties := []string{"add", "vdir", fmt.Sprintf("/app.name:%s", validAppName), fmt.Sprintf("/path:%s", path)}
	if _, err := executeAppCmd(properties...); err != nil {
		return fmt.Errorf("Failed to create Virtual Directory: %v", err)
	}

	return nil
}

// Returns if an Application Pool with the given name exists in IIS
func doesVDirExist(appName string, path string) (bool, error) {
	if app, err := getVDir(appName, path, false); err != nil || app == nil {
		return false, err
	}

	return true, nil
}

// Returns an Application Pool with the given name
func getVDir(appName string, path string, allConfigs bool) (*appCmdVDir, error) {

	args := []string{"list", "vdir", appName + path}
	if allConfigs {
		args = append(args, "/config:*")
	}

	if result, err := executeAppCmd(args...); err != nil {
		return nil, fmt.Errorf("Failed to get Virtual Directory: %v", err)
	} else if len(result.VDirs) == 0 {
		return nil, nil
	} else {
		return &result.VDirs[0], nil
	}
}

// Returns an Application Pool with the given name
func setVDir(appName string, path string, physicalPath string) error {
	properties := []string{"set", "vdir", appName + path, fmt.Sprintf("-physicalPath:%s", physicalPath)}
	if _, err := executeAppCmd(properties...); err != nil {
		return fmt.Errorf("Failed to set Virtual Directory: %v", err)
	}

	return nil
}

// Applies the Application Pool identity user settings
func applyAppPoolIdentity(appPoolName string, appPoolIdentity iisAppPoolIdentity) error {
	properties := []string{"set", "config", "/section:applicationPools"}

	if appPoolIdentity.Identity != "" {
		properties = append(properties, fmt.Sprintf("/[name='%s'].processModel.identityType:%s", appPoolName, appPoolIdentity.Identity))
	}

	if appPoolIdentity.Identity == "SpecificUser" && appPoolIdentity.Username != "" && appPoolIdentity.Password != "" {
		properties = append(properties, fmt.Sprintf("/[name='%s'].processModel.userName:%s", appPoolName, appPoolIdentity.Username))
		properties = append(properties, fmt.Sprintf("/[name='%s'].processModel.password:%s", appPoolName, appPoolIdentity.Password))
	}

	if _, err := executeAppCmd(properties...); err != nil {
		return fmt.Errorf("Failed to set Application Pool identity: %v", err)
	}

	return nil
}

// Creates environment variable xml nodes for IIS to ingest for each Application Pool for IIS 10+
// Note: AppCmd will not let you set an environment variable when a key with the same name exists.
//       To get around this, we will remove any changed env vars that already exist within the application pool and re-add.
func applyAppPoolEnvVars(appPoolName string, envVars map[string]string) error {
	if len(envVars) == 0 {
		return nil
	}

	if iisVersion, err := getVersion(); err != nil {
		return err
	} else if iisVersion.Major < 10 {
		// Default behavior for older versions of IIS does not accept env vars
		return nil
	}

	appPool, err := getAppPool(appPoolName, true)
	if err != nil || appPool == nil {
		return err
	}

	properties := []string{"set", "config", "-section:system.applicationHost/applicationPools"}

	for key, val := range envVars {
		key = strings.Trim(key, " ")
		if key == "" {
			continue
		}
		if keyExists, isSameValue := doesAppPoolEnvVarExistWithSameValue(appPool, key, val); keyExists {
			// Delete altered env vars so that they can updated for the Application Pool
			if isSameValue {
				continue
			} else {
				if err = deleteAppPoolEnvVar(appPoolName, key); err != nil {
					return fmt.Errorf("Failed to remove old environment variable entry from the Application Pool: %v", err)
				}
			}
		}
		properties = append(properties, fmt.Sprintf("/+[name='%s'].environmentVariables.[name='%s',value='%s']", appPoolName, key, val))
	}

	properties = append(properties, "/commit:appHost")
	if _, err := executeAppCmd(properties...); err != nil {
		return fmt.Errorf("Failed to set Application Pool environment variables: %v", err)
	}

	return nil
}

// Creates an Application Pool with the given name and applies an IIS exported Application Pool xml if a path is provided
func createAppPool(appPoolName string, configPath string) error {
	if exists, err := doesAppPoolExist(appPoolName); err != nil || exists {
		return err
	}

	properties := []string{"add", "apppool", fmt.Sprintf("/name:%s", appPoolName)}
	if _, err := executeAppCmdWithInput(configPath, properties...); err != nil {
		return fmt.Errorf("Failed to create Application Pool: %v", err)
	}

	return nil
}

// Deletes an Application Pool with the given name
func deleteAppPool(appPoolName string) error {
	if exists, err := doesAppPoolExist(appPoolName); err != nil || !exists {
		return err
	}

	if _, err := executeAppCmd("delete", "apppool", appPoolName); err != nil {
		return fmt.Errorf("Failed to delete Application Pool: %v", err)
	}

	return nil
}

// Deletes an environment variable based on a key for a given Application Pool
func deleteAppPoolEnvVar(appPoolName string, key string) error {
	if exists, err := doesAppPoolExist(appPoolName); err != nil || !exists {
		return err
	}

	properties := []string{"set", "config", "-section:system.applicationHost/applicationPools"}
	properties = append(properties, fmt.Sprintf("/-[name='%s'].environmentVariables.[name='%s']", appPoolName, key))
	properties = append(properties, "/commit:appHost")

	if _, err := executeAppCmd(properties...); err != nil {
		return fmt.Errorf("Failed to delete Application Pool environment variable: %v", err)
	}

	return nil
}

// Returns if an Application Pool with the given name exists in IIS
func doesAppPoolExist(appPoolName string) (bool, error) {
	if appPool, err := getAppPool(appPoolName, false); err != nil || appPool == nil {
		return false, err
	}
	return true, nil
}

// Determines if an environment variable exists and if the values match for an Application Pool
func doesAppPoolEnvVarExistWithSameValue(appPool *appCmdAppPool, key string, val string) (bool, bool) {
	if appPool == nil {
		return false, false
	}

	for _, envVar := range appPool.Add.EnvironmentVariables.Add {
		if envVar.Name == key {
			return true, envVar.Value == val
		}
	}

	return false, false
}

// Returns an Application Pool with the given name
func getAppPool(appPoolName string, allConfigs bool) (*appCmdAppPool, error) {
	args := []string{"list", "apppool", appPoolName}
	if allConfigs {
		args = append(args, "/config:*")
	}

	if result, err := executeAppCmd(args...); err != nil {
		return nil, fmt.Errorf("Failed to get Application Pool: %v", err)
	} else if len(result.AppPools) == 0 {
		return nil, nil
	} else {
		return &result.AppPools[0], nil
	}
}

// Returns all Application Pools that exist in IIS
func getAppPools() ([]appCmdAppPool, error) {
	if result, err := executeAppCmd("list", "apppool"); err != nil {
		return nil, fmt.Errorf("Failed to get Application Pools: %v", err)
	} else {
		return result.AppPools, nil
	}
}

// Returns if an Application Pool with the given name is started in IIS
func isAppPoolStarted(appPoolName string) (bool, error) {
	if appPool, err := getAppPool(appPoolName, false); err != nil || appPool == nil {
		return false, err
	} else {
		return strings.ToLower(appPool.State) == "started", nil
	}
}

// Starts an Application Pool with the given name in IIS
func startAppPool(appPoolName string) error {
	if isStarted, err := isAppPoolStarted(appPoolName); err != nil || isStarted {
		return err
	}

	if _, err := executeAppCmd("start", "apppool", appPoolName); err != nil {
		return fmt.Errorf("Failed to start Application Pool: %v", err)
	}

	return nil
}

// Stops an Application Pool with the given name in IIS
func stopAppPool(appPoolName string) error {
	if isStarted, err := isAppPoolStarted(appPoolName); err != nil || !isStarted {
		return err
	}

	if _, err := executeAppCmd("stop", "apppool", appPoolName); err != nil {
		return fmt.Errorf("Failed to stop Application Pool: %v", err)
	}

	return nil
}

// Applies the Site bindings
func applySiteBindings(siteName string, bindings []iisBinding) error {
	site, err := getSite(siteName, false)
	if err != nil {
		return err
	}

	var addBindings []iisBinding
	currentBindings, err := site.getBindings()
	if err != nil {
		return err
	}

	properties := []string{"set", "site", siteName}

	// Compare current bindings with desired bindings
	// Remove any bindings that exist in both arrays from currentBindings. This allows us to determine which of the currentBindings are no longer needed.
	var exists bool
	for _, binding := range bindings {
		exists = false
		if binding.IPAddress == "" {
			binding.IPAddress = "*"
		}
<<<<<<< HEAD

		for cIndex, currentBinding := range currentBindings {

=======

		for cIndex, currentBinding := range currentBindings {
>>>>>>> fa9f1997
			if currentBinding.Type == binding.Type && currentBinding.IPAddress == binding.IPAddress && currentBinding.Port == binding.Port && currentBinding.HostName == binding.HostName {
				exists = true
				currentBindings[cIndex] = currentBindings[len(currentBindings)-1]
				currentBindings = currentBindings[:len(currentBindings)-1]
				break
			}
		}

		if !exists {
			addBindings = append(addBindings, binding)
<<<<<<< HEAD
=======

>>>>>>> fa9f1997
		}
	}

	// Nothing is changed if there are no bindings to update
	if len(currentBindings) == 0 && len(addBindings) == 0 {
		return nil
	}

	// Remove any bindings that are not desired
	for _, binding := range currentBindings {
		if binding.Type == "https" {
			bindingInfo, err := getSSLCertBinding(binding.IPAddress, binding.Port)

			if len(bindingInfo) != 0 {
				if err = unbindSSLCert(binding.IPAddress, binding.Port); err != nil {
					return err
				}
			}
		}

		properties = append(properties, fmt.Sprintf("/-bindings.[protocol='%s',bindingInformation='%s:%d:%s']", binding.Type, binding.IPAddress, binding.Port, binding.HostName))
	}

	// Add bindings that are desired
	for _, binding := range addBindings {
		if binding.Type == "https" {
			if binding.CertHash == "" {
				return fmt.Errorf("HTTPS binding used, but no cert hash was supplied")
			}

			bindingInfo, err := getSSLCertBinding(binding.IPAddress, binding.Port)

			if len(bindingInfo) != 0 && bindingInfo["CertificateHash"] != binding.CertHash {
				if err = unbindSSLCert(binding.IPAddress, binding.Port); err != nil {
					return err
				}
			}

			if err = bindSSLCert(siteName, binding.IPAddress, binding.Port, binding.CertHash); err != nil {
				return err
			}
		}

		if binding.IPAddress == "" {
			binding.IPAddress = "*"
		}

		properties = append(properties, fmt.Sprintf("/+bindings.[protocol='%s',bindingInformation='%s:%d:%s']", binding.Type, binding.IPAddress, binding.Port, binding.HostName))
	}

	if _, err := executeAppCmd(properties...); err != nil {
		return fmt.Errorf("Failed to set Site bindings: %v", err)
	}

	return nil
}

// Creates a Site with the given name and applies an IIS exported Site xml if a path is provided
func createSite(siteName string, configPath string) error {
	if exists, err := doesSiteExist(siteName); err != nil || exists {
		return err
	}

	properties := []string{"add", "site", fmt.Sprintf("/name:%s", siteName)}
	if _, err := executeAppCmdWithInput(configPath, properties...); err != nil {
		return fmt.Errorf("Failed to create Site: %v", err)
	}

	return nil
}

// Deletes a Site with the given name
func deleteSite(siteName string) error {
	if exists, err := doesSiteExist(siteName); err != nil || !exists {
		return err
	}

	if _, err := executeAppCmd("delete", "site", siteName); err != nil {
		return fmt.Errorf("Failed to delete Site: %v", err)
	}

	return nil
}

// Returns if a Site with the given name exists in IIS
func doesSiteExist(siteName string) (bool, error) {
	if site, err := getSite(siteName, false); err != nil || site == nil {
		return false, err
	}

	return true, nil
}

// Returns IISBindings by parsing a Site's bindings string
func (site *appCmdSite) getBindings() ([]iisBinding, error) {
	var currentBindings []iisBinding

	if site.Bindings == "" {
		return currentBindings, nil
	}

	bindings := strings.Split(site.Bindings, ",")

	for _, binding := range bindings {
		var iisBinding iisBinding
		slashIndex := strings.Index(binding, "/")
		iisBinding.Type = binding[:slashIndex]
		bindingInfo := strings.Split(binding[slashIndex+1:], ":")
		iisBinding.IPAddress = bindingInfo[0]
		if port, err := strconv.Atoi(bindingInfo[1]); err != nil {
			return nil, fmt.Errorf("Failed to parse a binding's port")
		} else {
			iisBinding.Port = port
		}
		iisBinding.HostName = bindingInfo[2]

		currentBindings = append(currentBindings, iisBinding)
	}

	return currentBindings, nil
}

// Returns a Site with the given name
func getSite(siteName string, allConfigs bool) (*appCmdSite, error) {
	args := []string{"list", "site", siteName}
	if allConfigs {
		args = append(args, "/config:*")
	}

	if result, err := executeAppCmd(args...); err != nil {
		return nil, fmt.Errorf("Failed to get Site: %v", err)
	} else if len(result.Sites) == 0 {
		return nil, nil
	} else {
		return &result.Sites[0], nil
	}
}

// Returns all Sites that exist in IIS
func getSites() ([]appCmdSite, error) {
	if result, err := executeAppCmd("list", "site"); err != nil {
		return nil, fmt.Errorf("Failed to get Sites: %v", err)
	} else {
		return result.Sites, nil
	}
}

// Returns if a Site with the given name is started in IIS
func isSiteStarted(siteName string) (bool, error) {
	if site, err := getSite(siteName, false); err != nil || site == nil {
		return false, err
	} else {
		return strings.ToLower(site.State) == "started", nil
	}
}

// Starts a Site with the given name in IIS
func startSite(siteName string) error {
	if isRunning, err := isSiteStarted(siteName); err != nil || isRunning {
		return err
	}

	if _, err := executeAppCmd("start", "site", siteName); err != nil {
		return fmt.Errorf("Failed to start Site: %v", err)
	}

	return nil
}

// Stops a Site with the given name in IIS
func stopSite(siteName string) error {
	if isRunning, err := isSiteStarted(siteName); err != nil || !isRunning {
		return err
	}

	if _, err := executeAppCmd("stop", "site", siteName); err != nil {
		return fmt.Errorf("Failed to stop Site: %v", err)
	}

	return nil
}

// Sets a Site's Application Pool to the names given
func applySiteAppPool(siteName string, appPoolName string) error {
	if _, err := executeAppCmd("set", "app", fmt.Sprintf("%s/", siteName), fmt.Sprintf("/applicationPool:%s", appPoolName)); err != nil {
		return fmt.Errorf("Failed to set Site Application Pool: %v", err)
	}

	return nil
}

// Creates an Application with the given Site name and path
func createApplication(siteName string, path string) error {
	if exists, err := doesApplicationExist(siteName, path); err != nil || exists {
		return err
	}

	properties := []string{"add", "app", fmt.Sprintf("/site.name:%s", siteName), fmt.Sprintf("/path:%s", path)}
	if _, err := executeAppCmd(properties...); err != nil {
		return fmt.Errorf("Failed to create Application: %v", err)
	}

	return nil
}

// Returns if an Application with the given Site name and path exists in IIS
func doesApplicationExist(siteName string, path string) (bool, error) {
	if app, err := getApplication(siteName, path, false); err != nil || app == nil {
		return false, err
	}

	return true, nil
}

// Returns an Application with the given Site name and path
func getApplication(siteName string, path string, allConfigs bool) (*appCmdApp, error) {
	args := []string{"list", "app", siteName + path}
	if allConfigs {
		args = append(args, "/config:*")
	}

	result, err := executeAppCmd(args...)
	if err != nil {
		return nil, fmt.Errorf("Failed to get Application: %v", err)
	} else if len(result.Apps) == 0 {
		return nil, nil
	}
	return &result.Apps[0], nil
}

// Returns a valid VirtualDir name for IIS/appcmd to ingest
// A "/" must exist somewhere in the app name to append a vdir to it.
// If none are provided, append "/" to the end of the app name as default.
func getValidVDirAppName(appName string) string {
	if !strings.Contains(appName, "/") {
		return appName + "/"
	}
	return appName
}

// Creates a VirtualDir with the given Application Name and path
func createVDir(appName string, path string) error {
	if exists, err := doesVDirExist(appName, path); err != nil || exists {
		return err
	}

	validAppName := getValidVDirAppName(appName)

	properties := []string{"add", "vdir", fmt.Sprintf("/app.name:%s", validAppName), fmt.Sprintf("/path:%s", path)}
	if _, err := executeAppCmd(properties...); err != nil {
		return fmt.Errorf("Failed to create Virtual Directory: %v", err)
	}

	return nil
}

// Returns if a VirtualDir with the given Application Name and path exists
func doesVDirExist(appName string, path string) (bool, error) {
	if app, err := getVDir(appName, path, false); err != nil || app == nil {
		return false, err
	}

	return true, nil
}

// Returns a VirtualDir with the given Application Name and path
func getVDir(appName string, path string, allConfigs bool) (*appCmdVDir, error) {
	args := []string{"list", "vdir", appName + path}
	if allConfigs {
		args = append(args, "/config:*")
	}

	result, err := executeAppCmd(args...)
	if err != nil {
		return nil, fmt.Errorf("Failed to get Virtual Directory: %v", err)
	} else if len(result.VDirs) == 0 {
		return nil, nil
	}
	return &result.VDirs[0], nil
}

// Sets a VirtualDir with the given Application Name and path to the provided physical path
func setVDir(appName string, path string, physicalPath string) error {
	properties := []string{"set", "vdir", appName + path, fmt.Sprintf("-physicalPath:%s", physicalPath)}
	if _, err := executeAppCmd(properties...); err != nil {
		return fmt.Errorf("Failed to set Virtual Directory: %v", err)
	}

	return nil
}

// Creates an Application Pool and Site with the given configuration
func createWebsite(websiteConfig *WebsiteConfig) error {
	mux.Lock()
	defer mux.Unlock()

	if err := createAppPool(websiteConfig.Name, websiteConfig.AppPoolConfigPath); err != nil {
		return err
	}
	if err := applyAppPoolIdentity(websiteConfig.Name, websiteConfig.AppPoolIdentity); err != nil {
		return err
	}
	if err := applyAppPoolEnvVars(websiteConfig.Name, websiteConfig.Env); err != nil {
		return err
	}

	// A "site" is made of Site -> Applications -> Virtual Dirs
	// The default "path" for a site is "/", this is the relative path that is presented to urls
	// By default, we bind the provided website config path (physicalPath) to the root virtual dir.
	if err := createSite(websiteConfig.Name, websiteConfig.SiteConfigPath); err != nil {
<<<<<<< HEAD
		return err
	}
	if err := createApplication(websiteConfig.Name, "/"); err != nil {
		return err
	}
	if err := createVDir(websiteConfig.Name, "/"); err != nil {
		return err
	}
=======
		return err
	}
	if err := createApplication(websiteConfig.Name, "/"); err != nil {
		return err
	}
	if err := createVDir(websiteConfig.Name, "/"); err != nil {
		return err
	}
>>>>>>> fa9f1997
	if err := setVDir(websiteConfig.Name, "/", websiteConfig.Path); err != nil {
		return err
	}

	if err := applySiteAppPool(websiteConfig.Name, websiteConfig.Name); err != nil {
		return err
	}
	return applySiteBindings(websiteConfig.Name, websiteConfig.Bindings)
}

// Deletes an Application Pool and Site with the given name
func deleteWebsite(websiteName string) error {
	if err := deleteSite(websiteName); err != nil {
		return err
	}
	return deleteAppPool(websiteName)
}

// Returns if both Application Pool and Site exist with the given name
func doesWebsiteExist(websiteName string) (bool, error) {
	if exists, err := doesAppPoolExist(websiteName); err != nil || !exists {
		return false, err
	}
	if exists, err := doesSiteExist(websiteName); err != nil || !exists {
		return false, err
	}

	return true, nil
}

// Returns the ProcessIds of a running Application Pool as string slice
func getWebsiteProcessIdsStr(websiteName string) ([]string, error) {
	result, err := executeAppCmd("list", "wp", fmt.Sprintf("/apppool.name:%s", websiteName))
	if err != nil {
		return nil, fmt.Errorf("Failed to get Website Process Ids: %v", err)
	}
	var processIds []string
	for _, wp := range result.WorkerProcesses {
		processIds = append(processIds, wp.Name)
	}

	return processIds, nil
}

// Returns the ProcessIds of a running Application Pool
func getWebsiteProcessIds(websiteName string) ([]int, error) {
	result, err := getWebsiteProcessIdsStr(websiteName)
	if err != nil {
		return nil, err
	}

	var processIds []int
	for _, id := range result {
		newProcessId, err := strconv.Atoi(id)
		if err != nil {
			return nil, fmt.Errorf("Failed to parse Website Process Ids: %v", err)
		}
		processIds = append(processIds, newProcessId)
	}

	return processIds, nil
}

// WMI Internal Type for gather WorkingSet Memory
type win32PerfFormattedDataPerfProcProcess struct {
	WorkingSetPrivate uint64
}

// WMI Internal Type for gathering CPU usage of a process
type win32Process struct {
	KernelModeTime uint64
	UserModeTime   uint64
}

// Gets the WMI CPU and Memory stats of a given website
func getWebsiteStats(websiteName string) (*wmiProcessStats, error) {
	// Get a list of process ids tied to the app pool
	processIds, err := getWebsiteProcessIdsStr(websiteName)
	if err != nil {
		return nil, err
	}

	stats := &wmiProcessStats{
		WorkingSetPrivate: 0,
		KernelModeTime:    0,
		UserModeTime:      0,
	}

	// No process ids means no stats.
	// IIS sites/app pools can be in a state without an actively running process id.
	if len(processIds) == 0 {
		return stats, nil
	}

	// Query WMI for cpu stats with the given process ids
	var win32Processes []win32Process
	query := wmi.CreateQuery(&win32Processes, fmt.Sprintf("WHERE ProcessID=%s", strings.Join(processIds, "OR ProcessID=")), "Win32_Process")
	if err := wmi.Query(query, &win32Processes); err != nil {
		return nil, err
	}

	// Sum up all cpu stats
	for _, process := range win32Processes {
		stats.KernelModeTime += process.KernelModeTime
		stats.UserModeTime += process.UserModeTime
	}

	var formattedProcess []win32PerfFormattedDataPerfProcProcess

	// Query WMI for memory stats with the given process ids
	// We are only using the WorkingSetPrivate for our memory to better align the Windows Task Manager and the RSS field nomad is expecting
	query = wmi.CreateQuery(&formattedProcess, fmt.Sprintf("WHERE IDProcess=%s", strings.Join(processIds, "OR IDProcess=")), "Win32_PerfFormattedData_PerfProc_Process")
	if err := wmi.Query(query, &formattedProcess); err != nil {
		return nil, err
	}

	// Sum up all memory stats
	for _, process := range formattedProcess {
		stats.WorkingSetPrivate += process.WorkingSetPrivate
	}

	// Need to multiply cpu stats by one hundred to align with nomad method CpuStats.Percent's expected decimal placement
	stats.KernelModeTime *= 100
	stats.UserModeTime *= 100
	return stats, nil
}

func isWebsiteStarted(websiteName string) (bool, error) {
	if isStarted, err := isAppPoolStarted(websiteName); err != nil || !isStarted {
		return false, err
	}
	if isStarted, err := isSiteStarted(websiteName); err != nil || !isStarted {
		return false, err
	}

	return true, nil
}

// Returns if the Application Pool has running processes or both Application Pool and Site are started with the given name
func isWebsiteRunning(websiteName string) (bool, error) {
	processIds, err := getWebsiteProcessIdsStr(websiteName)
	if err != nil {
		return false, err
	}
	if len(processIds) != 0 {
		return true, nil
	}

	if isRunning, err := isWebsiteStarted(websiteName); err != nil || !isRunning {
		return false, err
	}

	return true, nil
}

// Starts both Application Pool and Site with the given name
func startWebsite(websiteName string) error {
	if err := startAppPool(websiteName); err != nil {
		return err
	}
	return startSite(websiteName)
}

// Stops both Application Pool and Site with the given name
func stopWebsite(websiteName string) error {
	if err := stopSite(websiteName); err != nil {
		return err
	}
	return stopAppPool(websiteName)
}

func getNetshIP(ipAddress string) string {
	if ipAddress != "" && ipAddress != "*" {
		return ipAddress
	} else {
		return "0.0.0.0"
	}
}

type IISCert struct {
	CN           string    `json:"CN"`
	FriendlyName string    `json:"FriendlyName"`
	NotAfter     time.Time `json:"NotAfter"`
	Thumbprint   string    `json:"Thumbprint"`
}

func getIISCerts() ([]IISCert, error) {
	var certs []IISCert
	ps_script := `ConvertTo-Json @(Get-ChildItem cert:\LocalMachine\My | select -Property Thumbprint, Subject,FriendlyName, @{name='NotAfter'; expression= {$_.NotAfter.ToString("yyyy-MM-dd'T'HH:mm:ss.fffK")}}, @{name='CN'; expression= {$_.Subject.split(",")[0].Substring(3)}})`
	cmd := exec.Command("powershell.exe", "-NoProfile", "-NonInteractive", "-Command", ps_script)

	out, err := cmd.Output()
	if err != nil {
		return certs, fmt.Errorf("Failed to gather certs: %+v", err)
	}

	err = json.Unmarshal(out, &certs)
	return certs, err
}

// Binds an appid, ip address, and port to a hash of a pre-existing certificate in the cert store for https protocol IIS binding with netsh
func bindSSLCert(appID string, ipAddress string, port int, hash string) error {
	if info, err := getSSLCertBinding(ipAddress, port); err != nil {
		return err
	} else if info["CertificateHash"] == hash {
		return nil
	}

	cmd := exec.Command(`C:\Windows\System32\netsh.exe`, "http", "add", "sslcert", fmt.Sprintf("ipport=%s:%d", getNetshIP(ipAddress), port), fmt.Sprintf("certhash=%s", hash), fmt.Sprintf("appid={%s}", appID))

	if err := cmd.Run(); err != nil {
		return fmt.Errorf("Failed to install cert! %+v", err)
	}

	return nil
}

// Gets sslcert binding details from an ip address and port with netsh.
func getSSLCertBinding(ipAddress string, port int) (map[string]string, error) {

	cmd := exec.Command(`C:\Windows\System32\netsh.exe`, "http", "show", "sslcert", fmt.Sprintf("%s:%d", getNetshIP(ipAddress), port))

	if out, err := cmd.Output(); err != nil {
		// Only ignore errors for not being able to find the file specified. SSLBinding doesn't exist in that case
		if !strings.Contains(string(out), "The system cannot find the file specified") {
			return nil, fmt.Errorf("Failed to read imported certificate! %+v", err)
		}
		return nil, nil
	} else {
		result := make(map[string]string)
		count := 0
		scanner := bufio.NewScanner(bytes.NewReader(out))
		for scanner.Scan() {
			count++
			if count < 3 {
				continue
			}
			line := scanner.Text()
			if strings.Contains(line, ":") {
				split := strings.Split(line, ":")

				space := regexp.MustCompile(`\s+`)
				key := space.ReplaceAllString(split[0], "")
				result[key] = strings.TrimSpace(split[1])
			}
		}

		return result, nil
	}
}

// Removes ip address and port sslcert binding with netsh
func unbindSSLCert(ipAddress string, port int) error {
	if info, err := getSSLCertBinding(ipAddress, port); err != nil || len(info) == 0 {
		return err
	}

	cmd := exec.Command(`C:\Windows\System32\netsh.exe`, "http", "delete", "sslcert", fmt.Sprintf("ipport=%s:%d", getNetshIP(ipAddress), port))

	if err := cmd.Run(); err != nil {
		return fmt.Errorf("Failed to uninstall cert! %+v", err)
	}

	return nil
}<|MERGE_RESOLUTION|>--- conflicted
+++ resolved
@@ -666,14 +666,8 @@
 		if binding.IPAddress == "" {
 			binding.IPAddress = "*"
 		}
-<<<<<<< HEAD
 
 		for cIndex, currentBinding := range currentBindings {
-
-=======
-
-		for cIndex, currentBinding := range currentBindings {
->>>>>>> fa9f1997
 			if currentBinding.Type == binding.Type && currentBinding.IPAddress == binding.IPAddress && currentBinding.Port == binding.Port && currentBinding.HostName == binding.HostName {
 				exists = true
 				currentBindings[cIndex] = currentBindings[len(currentBindings)-1]
@@ -684,10 +678,6 @@
 
 		if !exists {
 			addBindings = append(addBindings, binding)
-<<<<<<< HEAD
-=======
-
->>>>>>> fa9f1997
 		}
 	}
 
@@ -998,7 +988,6 @@
 	// The default "path" for a site is "/", this is the relative path that is presented to urls
 	// By default, we bind the provided website config path (physicalPath) to the root virtual dir.
 	if err := createSite(websiteConfig.Name, websiteConfig.SiteConfigPath); err != nil {
-<<<<<<< HEAD
 		return err
 	}
 	if err := createApplication(websiteConfig.Name, "/"); err != nil {
@@ -1007,16 +996,6 @@
 	if err := createVDir(websiteConfig.Name, "/"); err != nil {
 		return err
 	}
-=======
-		return err
-	}
-	if err := createApplication(websiteConfig.Name, "/"); err != nil {
-		return err
-	}
-	if err := createVDir(websiteConfig.Name, "/"); err != nil {
-		return err
-	}
->>>>>>> fa9f1997
 	if err := setVDir(websiteConfig.Name, "/", websiteConfig.Path); err != nil {
 		return err
 	}
