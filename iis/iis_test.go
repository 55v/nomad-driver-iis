--- conflicted
+++ resolved
@@ -22,8 +22,6 @@
 // These tests ensure the functionality of the code being used by the nomad handle/driver will properly change iis as needed
 
 import (
-	"fmt"
-	"io/ioutil"
 	"os"
 	"os/exec"
 	"path/filepath"
@@ -375,10 +373,6 @@
 	} else if len(processIDs) > 0 {
 		for _, processID := range processIDs {
 			cmd := exec.Command(`C:\Windows\System32\taskkill.exe`, "/PID", processID, "/F")
-<<<<<<< HEAD
-
-=======
->>>>>>> fa9f1997
 			if err := cmd.Run(); err != nil {
 				t.Fatal(err)
 			}
@@ -480,21 +474,11 @@
 	}
 	parentDir := filepath.Dir(wd)
 
-<<<<<<< HEAD
+	// Set default for appPool's identity here to prevent GHA-Hosted-CI from corrupting applicationHost.config due ot unknown user at time of running
+	websiteConfig.AppPoolIdentity = iisAppPoolIdentity{}
+
 	websiteConfig.AppPoolConfigPath = filepath.Join(parentDir, "test", "testapppool.xml")
 	websiteConfig.SiteConfigPath = filepath.Join(parentDir, "test", "testsite.xml")
-
-	websiteConfig.AppPoolIdentity = iisAppPoolIdentity{}
-
-	fmt.Println("AppPool Path:", websiteConfig.AppPoolConfigPath)
-	fmt.Println("AppPool Path:", websiteConfig.SiteConfigPath)
-=======
-	// Set default for appPool's identity here to prevent GHA-Hosted-CI from corrupting applicationHost.config due ot unknown user at time of running
-	websiteConfig.AppPoolIdentity = iisAppPoolIdentity{}
-
-	websiteConfig.AppPoolConfigPath = filepath.Join(parentDir, "test", "testapppool.xml")
-	websiteConfig.SiteConfigPath = filepath.Join(parentDir, "test", "testsite.xml")
->>>>>>> fa9f1997
 
 	// Create a website with the config and website name
 	if err := createWebsite(&websiteConfig); err != nil {
@@ -507,21 +491,12 @@
 	if appPool, err := getAppPool(guid, true); err != nil {
 		t.Fatal("Failed to get Site info!")
 	} else {
-<<<<<<< HEAD
-		// assert.Equal(websiteConfig.AppPoolIdentity.Identity, appPool.Add.ProcessModel.IdentityType, "AppPool Identity Type doesn't match!")
-		// assert.Equal(websiteConfig.AppPoolIdentity.Username, appPool.Add.ProcessModel.Username, "AppPool Identity Username doesn't match!")
-		// assert.Equal(websiteConfig.AppPoolIdentity.Password, appPool.Add.ProcessModel.Password, "AppPool Identity Password doesn't match!")
-
-		// These values are supplied by the config.xml that is imported in from test/testapppool.xml and test/testsite.xml
-		assert.Equal("v4.0", appPool.RuntimeVersion, "AppPool RuntimeVersion doesn't match!")
-=======
 		assert.Equal("ApplicationPoolIdentity", appPool.Add.ProcessModel.IdentityType, "AppPool Identity Type doesn't match!")
 		assert.Equal(websiteConfig.AppPoolIdentity.Username, appPool.Add.ProcessModel.Username, "AppPool Identity Username doesn't match!")
 		assert.Equal(websiteConfig.AppPoolIdentity.Password, appPool.Add.ProcessModel.Password, "AppPool Identity Password doesn't match!")
 
 		// These values are supplied by the config.xml that is imported in from test/testapppool.xml and test/testsite.xml
 		assert.Equal("", appPool.RuntimeVersion, "AppPool RuntimeVersion doesn't match!")
->>>>>>> fa9f1997
 		assert.Equal("Integrated", appPool.PipelineMode, "AppPool PipelineMode doesn't match!")
 
 		// Verify env vars are properly set for both altered and non-altered env vars for IIS 10+
@@ -550,41 +525,10 @@
 		t.Fatal(err)
 	}
 
-<<<<<<< HEAD
-	// Testing if GHA has a slower startup time for IIS websites
-	timeout := time.Now().Add(15 * time.Second)
-	isRunning := false
-	for {
-		isRunning, err = isWebsiteRunning(guid)
-		if err != nil {
-			t.Fatal(err)
-		}
-
-		if isRunning || time.Now().After(timeout) {
-			break
-		}
-	}
-
 	// Verify that the website is running
-	if !isRunning {
-		file, err := os.Open(`C:\Windows\System32\Inetsrv\Config\applicationHost.config`)
-		if err != nil {
-			t.Fatal(err)
-		}
-		defer func() {
-			if err = file.Close(); err != nil {
-				t.Fatal(err)
-			}
-		}()
-
-		b, err := ioutil.ReadAll(file)
-		fmt.Println(string(b))
-=======
-	// Verify that the website is running
 	if isRunning, err := isWebsiteRunning(guid); err != nil {
 		t.Fatal(err)
 	} else if !isRunning {
->>>>>>> fa9f1997
 		t.Fatal("Website is not started!")
 	}
 
